--- conflicted
+++ resolved
@@ -7,14 +7,5 @@
                 "distDir": "dist_electron" 
             }
         }
-<<<<<<< HEAD
-    ],
-    "rewrites": [
-        {
-            "source": "/api/:match*",
-            "destination": "https://netease-cloud-music-api-mauve.vercel.app/:match*"
-        }
-=======
->>>>>>> 23cb1043
     ]
 }